[package]
name = "philipshue"
<<<<<<< HEAD
version = "0.2.4"
=======
version = "0.3.0"
>>>>>>> 5914cfe6
authors = [
  "Mathieu Poumeyrol <kali@zoy.org>",
  "Bjarke Sørensen <bs@wasd.dk>",
  "Lucas Falch Sørensen <lucas@wasd.dk>"
]
description = "Rust library for Philips Hue lights"
documentation = "http://docs.rs/philipshue/"
homepage = "http://www.orangenose.com/products/philipshue/"
repository = "http://github.com/Orangenosecom/philipshue"
readme = "README.md"
license = "MIT"
keywords = [ "Philips", "hue", "light", "bulb" ]
exclude = [
    ".gitignore",
    ".travis.yml",
    "appveyor.yml"
]

[features]
default = ["nupnp"]
upnp = ["ssdp"]
nupnp = ["hyper/ssl"]
unstable = ["upnp"]

[dependencies]
serde = "0.9"
serde_derive = "0.9"
serde_json = "0.9"
ssdp = { version = "0.5", optional = true }
error-chain = "0.8"
# hyper = "0.10.4"
# hyper-openssl = { version = "0.2.2", optional = true }

# TODO Update hyper
[dependencies.hyper]
version = "0.9.11"
default-features = false<|MERGE_RESOLUTION|>--- conflicted
+++ resolved
@@ -1,10 +1,6 @@
 [package]
 name = "philipshue"
-<<<<<<< HEAD
-version = "0.2.4"
-=======
 version = "0.3.0"
->>>>>>> 5914cfe6
 authors = [
   "Mathieu Poumeyrol <kali@zoy.org>",
   "Bjarke Sørensen <bs@wasd.dk>",
